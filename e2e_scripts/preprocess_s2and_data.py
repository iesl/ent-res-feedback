--- conflicted
+++ resolved
@@ -42,12 +42,10 @@
     logger.info("Loaded ANDData object")
     # Load the featurizer, which calculates pairwise similarity scores
     featurization_info = FeaturizationInfo()
-<<<<<<< HEAD
-    # the cache will make it faster to train multiple times - it stores the features on disk for you
+    logger.info("Loaded featurization info")
+
     save_pickled_pointwise_features(AND_dataset, point_features_mat, le_signatures, random_seed)
-=======
-    logger.info("Loaded featurization info")
->>>>>>> 87081d79
+
     train_pkl, val_pkl, test_pkl = store_featurized_pickles(AND_dataset,
                                                             featurization_info,
                                                             n_jobs=16,
